# -*- coding:utf-8 -*-
import os
import sys
import sublime
import sublime_plugin
from collections import namedtuple

sys.path.append(os.path.join(os.path.dirname(__file__), "contrib"))

from .contrib import pep8
from .contrib.pyflakes.api import check


Error = namedtuple('Error', ['code', 'line', 'offset', 'text'])


# ---- REPORTERS

class Pep8Report(pep8.BaseReport):
    def __init__(self, options):
        super(Pep8Report, self).__init__(options)
        self.error_list = []

    def error(self, line_number, offset, text, check):
        code = super(Pep8Report, self).error(line_number, offset, text, check)
        if code:
            # Extract error description part from "EXXX error description" and capitalize the first word
            raw_text = text.split(' ', 1)[1].strip().capitalize()
            self.error_list.append(Error(code, self.line_offset + line_number, offset, raw_text))


class PyFlakesReporter(object):
    def __init__(self):
        self.error_list = []

    def unexpectedError(self, filename, msg):
        self.error_list.append(Error(None, 0, 0, msg.capitalize()))

    def syntaxError(self, filename, msg, lineno, offset, text):
        self.error_list.append(Error(None, lineno, offset, msg.capitalize()))

    def flake(self, error):
        self.error_list.append(Error(None, error.lineno, error.col, (error.message % error.message_args).capitalize()))


# ---- COMMANDS


class PythonLinter(sublime_plugin.EventListener):

    def __init__(self, *args, **kwargs):
        super(PythonLinter, self).__init__(*args, **kwargs)
        self.view = None
        self.settings = None
        self.error_list = []
        self.error_format = ''
        self.description_format = ''
        self.pep8_error_list = []
        self.pyflakes_error_list = []

    def _on_select(self, index):
        """
        Sets cursor and view at selected error
        """
        if 0 <= index < len(self.error_list):
            error = self.error_list[index]
            point = self.view.text_point(error.line - 1, error.offset)
            self.view.sel().clear()
            self.view.sel().add(point)
            self.view.show_at_center(point)

    def _format_error(self, error):
        """
        Returns formatted error
        """
        assert isinstance(error, Error)

        if error.code is not None:
            base_error = self.error_format.format(
                code=error.code,
                text=error.text
            )
        else:
            base_error = error.text

        if self.settings.get('multiline_errors', False):
            description = self.view.substr(self.view.line(self.view.text_point(error.line - 1, error.offset))).strip()
            return [base_error, self.description_format.format(
                line=error.line,
                column=error.offset,
                text=description
            )]
        else:
            return base_error

    def _merge_errors(self):
        """
        Merges PEP8 and PyFlakes errors to a single list
        """
        self.error_list = []

        ignore_list = self.settings.get('ignore', [])
        error_lists = [self.pyflakes_error_list, self.pep8_error_list]

        for error_list in error_lists:
            for error in error_list:
                if not any(error.code.startswith(ignore) for ignore in ignore_list):
                    self.error_list.append(error)

    def _display_errors(self):
        """
        Displays errors on Sublime Text
        """
        self.view.window().show_quick_panel(
            items=[self._format_error(error) for error in self.error_list],
            on_select=self._on_select
        )

    def _run_pep8(self, filename):
        """
        Runs PEP8 checker on the file
        """
        pep8_checker = pep8.Checker(
            filename=filename,
            select=['E', 'W'],
            max_line_length=self.settings.get('max_line_length', 79),
            reporter=Pep8Report
        )
        pep8_checker.check_all()

        # Store errors and display them
        self.pep8_error_list = pep8_checker.report.error_list

    def _run_pyflakes(self, code):
        """
        Runs PyFlakes checker on the code
        """
        reporter = PyFlakesReporter()
        check(
            codeString=code,
            filename='',
            reporter=reporter
        )
        self.pyflakes_error_list = reporter.error_list

    def on_post_save_async(self, view):
        """
        Runs checkers on post save
        """
        self.settings = sublime.load_settings('PythonLinter.sublime-settings')

        if self.settings.get('active', True):
            filename = view.file_name()
            code = view.substr(sublime.Region(0, view.size()))

            if filename is not None and view.match_selector(0, 'source.python'):
                self.view = view
<<<<<<< HEAD
                self.error_format = self.settings.get('error_format', '{code} : {text}')
                self.description_format = self.settings.get('description_format', 'L{line}:C{column} {text}')

                self._run_pep8(filename)
                self._run_pyflakes(code)
=======
                if self.settings.get('pep8', True):
                    self._run_pep8(filename)
                if self.settings.get('pyflakes', True):
                    self._run_pyflakes(code, filename)
>>>>>>> 099bb10e
                self._merge_errors()
                self._display_errors()<|MERGE_RESOLUTION|>--- conflicted
+++ resolved
@@ -104,7 +104,7 @@
 
         for error_list in error_lists:
             for error in error_list:
-                if not any(error.code.startswith(ignore) for ignore in ignore_list):
+                if error.code is None or not any(error.code.startswith(ignore) for ignore in ignore_list):
                     self.error_list.append(error)
 
     def _display_errors(self):
@@ -155,17 +155,13 @@
 
             if filename is not None and view.match_selector(0, 'source.python'):
                 self.view = view
-<<<<<<< HEAD
                 self.error_format = self.settings.get('error_format', '{code} : {text}')
                 self.description_format = self.settings.get('description_format', 'L{line}:C{column} {text}')
 
-                self._run_pep8(filename)
-                self._run_pyflakes(code)
-=======
                 if self.settings.get('pep8', True):
                     self._run_pep8(filename)
                 if self.settings.get('pyflakes', True):
-                    self._run_pyflakes(code, filename)
->>>>>>> 099bb10e
+                    self._run_pyflakes(code)
+
                 self._merge_errors()
                 self._display_errors()